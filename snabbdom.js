// jshint newcap: false
(function (root, factory) {
  if (typeof define === 'function' && define.amd) {
    define([], factory); // AMD. Register as an anonymous module.
  } else if (typeof exports === 'object') {
    module.exports = factory(); // NodeJS
  } else { // Browser globals (root is window)
  root.snabbdom = factory();
  }
}(this, function () {

'use strict';

var isArr = Array.isArray;

function isString(s) { return typeof s === 'string'; }
function isPrimitive(s) { return typeof s === 'string' || typeof s === 'number'; }
function isUndef(s) { return s === undefined; }

function VNode(tag, props, children, text, elm) {
  var key = isUndef(props) ? undefined : props.key;
  return {tag: tag, props: props, children: children,
          text: text, elm: elm, key: key};
}

function emptyNodeAt(elm) {
  return VNode(elm.tagName, {style: {}, class: {}}, [], undefined, elm);
}
var emptyNode = VNode(undefined, {style: {}, class: {}}, [], undefined);

var frag = document.createDocumentFragment();

function h(selector, b, c) {
  var props = {}, children, tag, text, i;
  if (arguments.length === 3) {
    props = b;
    if (isArr(c)) { children = c; }
    else if (isPrimitive(c)) { text = c; }
  } else if (arguments.length === 2) {
    if (isArr(b)) { children = b; }
    else if (isPrimitive(b)) { text = b; }
    else { props = b; }
  }
  // Parse selector
  var hashIdx = selector.indexOf('#');
  var dotIdx = selector.indexOf('.', hashIdx);
  var hash = hashIdx > 0 ? hashIdx : selector.length;
  var dot = dotIdx > 0 ? dotIdx : selector.length;
  tag = selector.slice(0, Math.min(hash, dot));
  if (hash < dot) props.id = selector.slice(hash + 1, dot);
  if (dotIdx > 0) props.className = selector.slice(dot+1).replace(/\./g, ' ');

  if (isArr(children)) {
    for (i = 0; i < children.length; ++i) {
      if (isPrimitive(children[i])) children[i] = VNode(undefined, undefined, undefined, children[i]);
    }
  }
  return VNode(tag, props, children, text, undefined);
}

function updateProps(elm, oldProps, props) {
  var key, val, name, on;
  for (key in props) {
    val = props[key];
    if (key === 'style') {
      for (name in val) {
        on = val[name];
        if (on !== oldProps.style[name]) {
          elm.style[name] = on;
        }
      }
    } else if (key === 'class') {
      for (name in val) {
        on = val[name];
        if (on !== oldProps.class[name]) {
          elm.classList[on ? 'add' : 'remove'](name);
        }
      }
    } else if (key !== 'key') {
      elm[key] = val;
    }
  }
}

function createElm(vnode) {
  var elm, children;
  if (!isUndef(vnode.tag)) {
    elm = document.createElement(vnode.tag);
    if (!isUndef(vnode.props)) {
      updateProps(elm, emptyNode.props, vnode.props);
    }
    children = vnode.children;
    if (isArr(children)) {
      for (var i = 0; i < children.length; ++i) {
        elm.appendChild(createElm(children[i]));
      }
    } else if (isPrimitive(vnode.text)) {
      elm.textContent = vnode.text;
    }
  } else {
    elm = document.createTextNode(vnode.text);
  }
  vnode.elm = elm;
  return elm;
}

function sameVnode(vnode1, vnode2) {
  return vnode1.key === vnode2.key && vnode1.tag === vnode2.tag;
}

function createKeyToOldIdx(children, beginIdx, endIdx) {
  var i, map = {}, key;
  for (i = beginIdx; i <= endIdx; ++i) {
<<<<<<< HEAD
    key = children[i].key;
    if (!isUndef(key)) {
      map[key] = i;
=======
    var props = children[i].props;
    if (!isUndef(props) && !isUndef(props.key)) {
      map[props.key] = i;
>>>>>>> 63ffd53f
    }
  }
  return map;
}

function updateChildren(parentElm, oldCh, newCh) {
  var oldStartIdx = 0, oldEndIdx, oldStartVnode, oldEndVnode;
  if (isUndef(oldCh)) {
    oldEndIdx = -1;
  } else {
    oldEndIdx = oldCh.length - 1;
    oldStartVnode = oldCh[0];
    oldEndVnode = oldCh[oldEndIdx];
  }

  var newStartIdx = 0, newEndIdx, newStartVnode, newEndVnode;
  if (isUndef(newCh)) {
    newEndIdx = -1;
  } else {
    newEndIdx = newCh.length - 1;
    newStartVnode = newCh[0];
    newEndVnode = newCh[newEndIdx];
  }

  var oldKeyToIdx, idxInOld, elmToMove;

  while (oldStartIdx <= oldEndIdx && newStartIdx <= newEndIdx) {
    if (isUndef(oldStartVnode)) {
      oldStartVnode = oldCh[++oldStartIdx]; // Vnode has been moved left
    } else if (isUndef(oldEndVnode)) {
      oldEndVnode = oldCh[--oldEndIdx];
    } else if (sameVnode(oldStartVnode, newStartVnode)) {
      patchVnode(oldStartVnode, newStartVnode);
      oldStartVnode = oldCh[++oldStartIdx];
      newStartVnode = newCh[++newStartIdx];
    } else if (sameVnode(oldEndVnode, newEndVnode)) {
      patchVnode(oldEndVnode, newEndVnode);
      oldEndVnode = oldCh[--oldEndIdx];
      newEndVnode = newCh[--newEndIdx];
    } else if (sameVnode(oldStartVnode, newEndVnode)) { // Vnode moved right
      patchVnode(oldStartVnode, newEndVnode);
      parentElm.insertBefore(oldStartVnode.elm, oldEndVnode.elm.nextSibling);
      oldStartVnode = oldCh[++oldStartIdx];
      newEndVnode = newCh[--newEndIdx];
    } else if (sameVnode(oldEndVnode, newStartVnode)) { // Vnode moved left
      patchVnode(oldEndVnode, newStartVnode);
      parentElm.insertBefore(oldEndVnode.elm, oldStartVnode.elm);
      oldEndVnode = oldCh[--oldEndIdx];
      newStartVnode = newCh[++newStartIdx];
    } else {
      if (isUndef(oldKeyToIdx)) oldKeyToIdx = createKeyToOldIdx(oldCh, oldStartIdx, oldEndIdx);
      idxInOld = oldKeyToIdx[newStartVnode.key];
      if (isUndef(idxInOld)) { // New element
        createElm(newStartVnode);
        parentElm.insertBefore(newStartVnode.elm, oldStartVnode.elm);
        newStartVnode = newCh[++newStartIdx];
      } else {
        elmToMove = oldCh[idxInOld];
        patchVnode(elmToMove, newStartVnode);
        oldCh[idxInOld] = undefined;
        parentElm.insertBefore(elmToMove.elm, oldStartVnode.elm);
        newStartVnode = newCh[++newStartIdx];
      }
    }
  }
  if (oldStartIdx > oldEndIdx) { // Done with old elements
    for (; newStartIdx <= newEndIdx; ++newStartIdx) {
      frag.appendChild(createElm(newCh[newStartIdx]));
    }
    if (isUndef(oldStartVnode)) {
      parentElm.appendChild(frag);
    } else {
      parentElm.insertBefore(frag, oldStartVnode.elm);
    }
  } else if (newStartIdx > newEndIdx) { // Done with new elements
    for (; oldStartIdx <= oldEndIdx; ++oldStartIdx) {
      var ch = oldCh[oldStartIdx];
      if (!isUndef(ch)) {
        parentElm.removeChild(ch.elm);
        ch.elm = undefined;
      }
    }
  }
}

function patchVnode(oldVnode, newVnode) {
  var elm = newVnode.elm = oldVnode.elm;
  if (!isUndef(newVnode.props)) {
    updateProps(elm, oldVnode.props, newVnode.props);
  }
  if (isUndef(newVnode.text)) {
    updateChildren(elm, oldVnode.children, newVnode.children);
  } else if (oldVnode.text !== newVnode.text) {
    elm.textContent = newVnode.text;
  }
  return newVnode;
}

return {h: h, createElm: createElm, patchElm: patchVnode, patch: patchVnode, emptyNodeAt: emptyNodeAt, emptyNode: emptyNode};

}));<|MERGE_RESOLUTION|>--- conflicted
+++ resolved
@@ -111,15 +111,9 @@
 function createKeyToOldIdx(children, beginIdx, endIdx) {
   var i, map = {}, key;
   for (i = beginIdx; i <= endIdx; ++i) {
-<<<<<<< HEAD
     key = children[i].key;
     if (!isUndef(key)) {
       map[key] = i;
-=======
-    var props = children[i].props;
-    if (!isUndef(props) && !isUndef(props.key)) {
-      map[props.key] = i;
->>>>>>> 63ffd53f
     }
   }
   return map;
